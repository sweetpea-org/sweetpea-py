import setuptools

with open("README.md", "r") as fh:
    long_description = fh.read()

setuptools.setup(
    name="sweetpea",
<<<<<<< HEAD
    version="0.1.2",
    author="Annie Cherkaev, Ben Draut",
    author_email="annie.cherk@gmail.com, drautb@cs.utah.edu",
=======
    version="0.1.1",
    author="Annie Cherkaev, Ben Draut, Ahsan Sajjad Butt, Pierce Darragh",
    author_email="annie.cherk@gmail.com, drautb@cs.utah.edu, ahsansbutt@hotmail.com",
>>>>>>> a518e668
    description="A language for synthesizing randomized experimental designs",
    long_description=long_description,
    long_description_content_type="text/markdown",
    url="https://github.com/sweetpea-org/sweetpea-py",
    packages=setuptools.find_packages(),
    install_requires=[
        'ascii-graph',
        'appdirs',
        'mypy',
        'networkx',
        'numpy',
        'pytest',
        'requests',
        'tqdm',
    ],
    classifiers=[
        "Programming Language :: Python :: 3",
        "License :: OSI Approved :: MIT License",
        "Operating System :: OS Independent",
    ],
    test_suite='nose.collector',
    tests_require=['nose']
)<|MERGE_RESOLUTION|>--- conflicted
+++ resolved
@@ -5,15 +5,9 @@
 
 setuptools.setup(
     name="sweetpea",
-<<<<<<< HEAD
     version="0.1.2",
-    author="Annie Cherkaev, Ben Draut",
-    author_email="annie.cherk@gmail.com, drautb@cs.utah.edu",
-=======
-    version="0.1.1",
     author="Annie Cherkaev, Ben Draut, Ahsan Sajjad Butt, Pierce Darragh",
-    author_email="annie.cherk@gmail.com, drautb@cs.utah.edu, ahsansbutt@hotmail.com",
->>>>>>> a518e668
+    author_email="annie.cherk@gmail.com, drautb@cs.utah.edu, ahsansbutt@hotmail.com, pierce.darragh@gmail.com",
     description="A language for synthesizing randomized experimental designs",
     long_description=long_description,
     long_description_content_type="text/markdown",
