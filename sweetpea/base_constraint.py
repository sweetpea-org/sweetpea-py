"""This module provides the base constraint class."""


from abc import ABC, abstractmethod
from typing import List

from sweetpea.primitives import Factor


class Constraint(ABC):
    """Generic interface for constraints."""

    @abstractmethod
    def validate(self, block) -> None:
        """Constraints can't be completely validated in isolation. This
        function will be called on all constraints with the block during the
        block initialization to ensure all constraints are valid.
        """
        pass

    @abstractmethod
    def apply(self, block, backend_request) -> None:
        pass

<<<<<<< HEAD
    # @abstractmethod
    # def apply_ILP(self, block, prob) -> None:
    #     pass

    def desugar(self) -> List:
=======
    def is_complex_for_combinatoric(self) -> bool:
        return True

    def desugar(self, replacements: dict) -> List:
>>>>>>> 0e998cf3
        """Some constraints accept shorthand representations. (Like accepting a
        whole factor, rather than individual factor and level name pairs.)

        :func:`.Constraint.desugar` is responsible for returning the desugared
        representation of a constraint. When a block is constructed, it will
        desugar all constraints, replacing them with their desuagared versions
        before proceding.
        """
        return [self]

    def uses_factor(self, f: Factor) -> bool:
        """Reports whether the given factor is relevant to the constraint, and
        can return False when a factor is known to be relevant to the
        crossing or some other constraint.
        """
        return False

    @abstractmethod
    def potential_sample_conforms(self, sample: dict) -> bool:
        """For rejection sampling, checks whether a given potential sample
        matches a constraint, as long as crossing, exclusion for non-complex factors, and
        minimum-trial contraints are already satisfied.
        """
        pass<|MERGE_RESOLUTION|>--- conflicted
+++ resolved
@@ -22,18 +22,14 @@
     def apply(self, block, backend_request) -> None:
         pass
 
-<<<<<<< HEAD
     # @abstractmethod
     # def apply_ILP(self, block, prob) -> None:
     #     pass
 
-    def desugar(self) -> List:
-=======
     def is_complex_for_combinatoric(self) -> bool:
         return True
 
     def desugar(self, replacements: dict) -> List:
->>>>>>> 0e998cf3
         """Some constraints accept shorthand representations. (Like accepting a
         whole factor, rather than individual factor and level name pairs.)
 
